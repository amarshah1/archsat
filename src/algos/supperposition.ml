(*
   This module uses unitary supperposition to
   unify terms modulo equality.
   For a reference, see :
   'E, a brainiac theorem prover' by shulz.
*)

let log_section = Util.Section.make "supp"
let log i fmt = Util.debug ~section:log_section i fmt

(* Clauses *)
(* ************************************************************************ *)

(* Type for unit clauses, i.e clauses with at most one equation *)
type clause = {
  eq : bool; (* is it an equality clause ? *)
  size : int;
  lit : (Expr.Term.t * Expr.Term.t) option;
  acc : Unif.t list;
  parents : clause list;
}

let compare_cl c c' =
  match c.lit, c'.lit with
  | None, Some _ -> -1
  | Some _, None -> 1
  | None, None -> Util.lexicograph Unif.compare c.acc c'.acc
  | Some (a, b), Some (a', b') ->
    match c.eq, c'.eq with
    | true, false -> -1
    | false, true -> 1
    | _ -> begin match Expr.Term.compare a a' with
        | 0 -> begin match Expr.Term.compare b b' with
            | 0 ->  Util.lexicograph Unif.compare c.acc c'.acc
            | x -> x
          end
        | x -> x
      end

let debug_cl buf c =
  match c.lit with
  | None -> Printf.bprintf buf "[]"
  | Some (a, b) -> Printf.bprintf buf "[%a %s %a]"
                     Expr.Debug.term a
                     (if c.eq then "=" else "<>")
                     Expr.Debug.term b

let rec term_size = function
  | { Expr.term = Expr.App (_, _, l) } ->
    1 + List.fold_left (fun acc t -> acc + (term_size t)) 0 l
  | _ -> 1

let tsize a b = term_size a + term_size b

(* TODO: better heuristic for clause selection. *)
let c_leq c c' = c.size <= c'.size
<<<<<<< HEAD
=======
(*
  match c.lit, c'.lit with
  | None, _ -> true
  | _ -> false
*)
>>>>>>> 52b9a625

let add_acc x l = CCList.sorted_merge_uniq ~cmp:Unif.compare l [x]
let merge_acc = CCList.sorted_merge_uniq ~cmp:Unif.compare

(* Clauses *)
let mk_cl p lit size acc parents = {
  eq = p;
  lit;
  size;
  acc = List.sort Unif.compare acc;
  parents;
}

let ord a b = if Expr.Term.compare a b <= 0 then a, b else b, a

let mk_eq a b = mk_cl true (Some (ord a b)) (tsize a b)

let mk_neq a b = mk_cl false (Some (ord a b)) (tsize a b)

let mk_none = mk_cl true None 0

(* Indexes *)
(* ************************************************************************ *)

type side = Left | Right

let compare_side a b = match a, b with
  | Left, Left | Right, Right -> 0
  | Left, Right -> -1 | Right, Left -> 1

type pos_cl = {
  pos : Position.Term.t;
  side : side;
  clause : clause;
}

let compare_pos_cl pc pc' =
  match compare_cl pc.clause pc'.clause with
  | 0 -> begin match compare_side pc.side pc'.side with
      | 0 -> Position.Term.compare pc.pos pc'.pos
      | x -> x
    end
  | x -> x

module I = Index.Make(struct type t = pos_cl let compare = compare_pos_cl end)

(* Supperposition state *)
(* ************************************************************************ *)

module M = Map.Make(Expr.Term)
module Q = CCHeap.Make(struct type t = clause let leq = c_leq end)
module S = Set.Make(struct type t = clause let compare = compare_cl end)

type t = {
  queue : Q.t;
  clauses : S.t;
  root_pos_index : I.t;
  root_neg_index : I.t;
  inactive_index : I.t;
  continuation : Unif.t list -> unit;
}

let empty f = {
  queue = Q.empty;
  clauses = S.empty;
  root_pos_index = I.empty;
  root_neg_index = I.empty;
  inactive_index = I.empty;
  continuation = f;
}

let mem_clause c t = S.mem c t.clauses

let fold_subterms f e side clause i =
  Position.Term.fold (fun i pos t -> match t with
      | { Expr.term = Expr.Meta _ } -> i
      | _ -> f t { pos; side; clause } i) i e

let change_state f_set f_index c t =
  let a, b = match c.lit with
    | Some (a, b) -> a, b
    | None -> assert false
  in
  let l = match Lpo.compare a b with
    | Comparison.Lt -> [b, Right] | Comparison.Gt -> [a, Left]
    | Comparison.Incomparable -> [a, Left; b, Right]
    | Comparison.Eq -> []
  in
<<<<<<< HEAD
  {
    queue = t.queue;
    clauses = f_set c t.clauses;
    active_index =
      if c.eq then
        List.fold_left (fun i (t, side) ->
            f_index t { pos = Position.Term.root; side; clause = c } i)
          t.active_index l
      else
        t.active_index;
    inactive_index =
        List.fold_left (fun i (t, side) ->
            fold_subterms f_index t side c i) t.inactive_index l;
=======
  let root_pos_index =
    if c.eq then
      List.fold_left (fun i (t, side) ->
          f_index t { pos = Position.Term.root; side; clause = c } i)
        t.root_pos_index l
    else
      t.root_pos_index
  in
  let root_neg_index =
    if not c.eq then
      List.fold_left (fun i (t, side) ->
          f_index t { pos = Position.Term.root; side; clause = c } i)
        t.root_neg_index l
    else
      t.root_neg_index
  in
  let inactive_index = List.fold_left (fun i (t, side) ->
      fold_subterms f_index t side c i) t.inactive_index l
  in
  {
    queue = t.queue;
    clauses = f_set c t.clauses;
    root_pos_index;
    root_neg_index;
    inactive_index;
>>>>>>> 52b9a625
    continuation = t.continuation;
  }

let add_clause = change_state S.add I.add
let rm_clause = change_state S.remove I.remove

(* Instanciations constraints *)
(* ************************************************************************ *)

module MS = CCMultiSet.Make(struct
    type t = Expr.Ty.t Expr.Meta.t let compare = Expr.Meta.compare end)

let count c =
  List.fold_left (fun s u ->
      Expr.Subst.fold (fun m t s' ->
          MS.add s' m) u.Unif.t_map s)
    MS.empty c.acc

let rec no_split = function
  | { Expr.formula = Expr.Pred _ }
  | { Expr.formula = Expr.Equal _ } -> true
  | { Expr.formula = Expr.Not { Expr.formula = Expr.Or l } }
  | { Expr.formula = Expr.And l } -> List.for_all no_split l
  | { Expr.formula = Expr.Not { Expr.formula = Expr.Imply (p, q) } } ->
    no_split p && no_split q
  | _ -> false

let check_occ b n m =
  match Expr.Meta.ty_def m.Expr.meta_index with
  | { Expr.formula = Expr.Not { Expr.formula = Expr.Ex (_, _, f) } }
  | { Expr.formula = Expr.All (_, _, f) }
    when no_split f -> b
  | _ -> b (* && n <= 3 ? *)

let valid_cl c = MS.fold (count c) true check_occ

let push_cl c acc = if valid_cl c then c :: acc else acc

(* Help functions *)
(* ************************************************************************ *)

let extract cl =
  match cl.side, cl.clause.lit with
  | Left, Some (a, b) | Right, Some (b, a) -> a, b
  | _, None -> assert false

let do_supp acc sigma active inactive =
  assert (active.clause.eq && active.pos = Position.Term.root);
  let aux = Unif.term_subst sigma in
  let s, t = extract active in
  let u, v = extract inactive in
  let v' = aux v in
  if Lpo.compare (aux t) (aux s) = Comparison.Gt ||
     Lpo.compare v' (aux u) = Comparison.Gt then
    acc
  else
    let u' = aux (Position.Term.substitute inactive.pos t u) in
    let c = mk_cl inactive.clause.eq (Some (ord u' v')) (tsize u' v')
        (add_acc sigma (merge_acc inactive.clause.acc active.clause.acc))
        [active.clause; inactive.clause]
    in
    push_cl c acc

let find_subst_eq index v w =
  List.fold_left (fun acc (_, sigma, l) ->
      if acc = None then
        List.fold_left (fun acc pos_cl ->
            if acc = None && pos_cl.clause.eq then
              let s, t = extract pos_cl in
              try Some (Unif.robinson_term sigma w t)
              with Unif.Not_unifiable_ty _ | Unif.Not_unifiable_term _ -> None
            else acc) acc l
      else acc
    ) None (I.unify v index)

let rec make_eq p_set a b =
  if Expr.Term.equal a b then
    `Equal
  else
    match find_subst_eq p_set.root_pos_index a b with
    | Some u -> `Unifiable u
    | None ->
      begin match a, b with
        | { Expr.term = Expr.App (f, _, f_args) }, { Expr.term = Expr.App (g, _, g_args) }
          when Expr.Var.equal f g ->
          make_eq_list p_set f_args g_args
        | _ -> `Impossible
      end

and make_eq_list p_set l l' = match l, l' with
  | [], [] -> `Equal
  | a :: r, b :: r' -> begin match make_eq p_set a b with
      | `Equal -> make_eq_list p_set r r'
      | `Impossible -> `Impossible
      | `Unifiable u ->
        if List.for_all2 Expr.Term.equal r r' then
          `Unifiable u
        else
          `Impossible
    end
  | _ -> invalid_arg "make_eq"

(* Inference rules *)
(* ************************************************************************ *)

(* Equality resolution, alias ER *)
let equality_resolution c =
  if not c.eq then
    match c.lit with
    | Some (a, b) ->
      begin match Unif.find_unifier a b with
        | Some u -> [mk_none (u :: c.acc) [c]]
        | None -> []
      end
    | _ -> []
  else []

(* Supperposition rules, alias SN & SP *)
let add_passive_supp p_set clause side acc pos = function
  | { Expr.term = Expr.Meta _ } -> acc
  | p ->
    let l = I.unify p p_set.root_pos_index in
    let inactive = { clause; side; pos } in
    List.fold_left (fun acc (_, u, l) ->
        List.fold_left (fun acc active ->
            do_supp acc u active inactive
          ) acc l
      ) acc l

let add_active_supp p_set clause side s acc =
  let l = I.unify s p_set.inactive_index in
  let active = { clause; side; pos = Position.Term.root } in
  List.fold_left (fun acc (_, u, l) ->
      List.fold_left (fun acc inactive ->
          do_supp acc u active inactive
        ) acc l
    ) acc l

let supp_lit c p_set acc =
  let a, b = match c.lit with Some(a, b) -> a, b | None -> assert false in
  if c.eq then
    match Lpo.compare a b with
    | Comparison.Gt ->
      add_active_supp p_set c Left a (Position.Term.fold (add_passive_supp p_set c Left) acc a)
    | Comparison.Lt ->
      add_active_supp p_set c Right b (Position.Term.fold (add_passive_supp p_set c Right) acc b)
    | Comparison.Incomparable ->
      add_active_supp p_set c Left a
        (add_active_supp p_set c Right b
           (Position.Term.fold (add_passive_supp p_set c Left)
              (Position.Term.fold (add_passive_supp p_set c Right) acc b) a))
    | Comparison.Eq -> assert false (* trivial cl should have been filtered *)
  else begin
    match Lpo.compare a b with
    | Comparison.Gt -> Position.Term.fold (add_passive_supp p_set c Left) acc a
    | Comparison.Lt -> Position.Term.fold (add_passive_supp p_set c Right) acc b
    | Comparison.Incomparable ->
      Position.Term.fold (add_passive_supp p_set c Left)
        (Position.Term.fold (add_passive_supp p_set c Right) acc b) a
    | Comparison.Eq -> acc (* not much to do... *)
  end

(* rewriting of negative litterals, alis RN *)
let rewrite_neg_lit p_set c =
  if not c.eq then
    match c.lit with
    | None -> None
    | Some (a, b) ->
      Position.Term.fold (fun acc pos p -> acc) None a
  else
    None

(* equality_subsumption, alias ES *)
let equality_subsumption c p_set = (* is there a more generic equality in p_set ? *)
  c.eq && match c.lit with
  | None -> false
  | Some (a, b) -> begin match make_eq p_set a b with
      | `Equal | `Unifiable _ -> true
      | `Impossible -> false
    end

(* positive simplify reflect, alias PS *)
let positive_simplify_reflect p_set c =
  if not c.eq then
    match c.lit with
    | Some (a, b) ->
      begin match make_eq p_set a b with
      | `Equal -> Some (mk_none c.acc c.parents)
      | `Unifiable u -> Some (mk_none (add_acc u c.acc) c.parents)
      | `Impossible -> None
      end
    | None -> None
  else
    None

(* negative simplify reflect, alias NS *)
let negative_simplify_reflect p_set c =
  if c.eq then
    match c.lit with
    | Some (a, b) ->
      begin match find_subst_eq p_set.root_neg_index a b with
        | Some u -> Some (mk_none (add_acc u c.acc) c.parents)
        | None -> None
      end
    | None -> None
  else
    None

(* Main functions *)
(* ************************************************************************ *)

let rec chain l arg =
  match l with
  | [] -> None
  | f :: r -> begin match f arg with
      | Some res -> Some res
      | None -> chain r arg
    end

let fix arg f =
  let rec aux f arg last =
    match f arg with
    | None -> last
    | Some res -> aux f res (Some res)
  in
  aux f arg None

(* Applies: RN, RP, PS (OK), NS (OK) *)
let simplify_clause c p =
  fix c (chain [
      rewrite_neg_lit p;
      positive_simplify_reflect p;
      negative_simplify_reflect p;
    ])

let simplify c p =
  match simplify_clause c p with
  | Some c' -> c'
  | None -> c

(* Applies: RN, RP *)
let cheap_simplify_aux c p =
  fix c (chain [
      rewrite_neg_lit p;
    ])

let cheap_simplify c p =
  match cheap_simplify_aux c p with
  | Some c' -> c'
  | None -> c

(* Applies: ES (OK) *)
let redundant c p = equality_subsumption c p

(* Applies: ER,SP,SN (OK-ALL) *)
let generate c p = supp_lit c p (equality_resolution c)

(* Applies: TD1 (OK) *)
let trivial c p =
  match c.eq, c.lit with
  | true, Some (a, b) when Expr.Term.equal a b -> true
  | _ -> mem_clause c p

let not_is_descendant p c = not (List.memq p c.parents)

(* Main loop *)
(* ************************************************************************ *)

let rec discount_loop p_set =
  match Q.take p_set.queue with
  | None -> p_set
  | Some (u, c) ->
    let c = simplify c p_set in
    if redundant c p_set then begin
      log 20 "Redundant clause : %a" debug_cl c;
      discount_loop { p_set with queue = u }
    end else begin
      log 15 "Adding clause : %a" debug_cl c;
      if c.lit = None then begin
        log 10 "Inst reached, %d clauses in state" (S.cardinal p_set.clauses);
        p_set.continuation c.acc;
        discount_loop { p_set with queue = u }
      end else begin
        let p_set = add_clause c p_set in
        let p_set, t, u = S.fold (fun p (p_set, t, queue) ->
            let p_aux = rm_clause p p_set in
            match simplify_clause p p_aux with
<<<<<<< HEAD
            | None -> (p_set, t, queue)
            | Some p' ->
              (p_aux, p' :: t, Q.filter (not_is_descendant p) queue)
          ) p_set.clauses (p_set, [], u) in
=======
            | None -> (p_set, t, u)
            | Some p' -> (p_aux, S.add p t,
                          Q.filter (is_descendant p) u)
          ) p_set.clauses (p_set, S.empty, u) in
>>>>>>> 52b9a625
        let l = generate c p_set in
        let t = List.fold_left (fun s p -> S.add p s) t l in
        let u = S.fold (fun p acc ->
            let p = cheap_simplify p p_set in
            if trivial p p_set then
              acc
            else begin
              log 30 " |- %a" debug_cl p;
              Q.insert p acc
            end
          ) t u in
        discount_loop { p_set with queue = u }
      end
    end

(* Wrappers/Helpers for unification *)
(* ************************************************************************ *)

let add_eq t a b =
  let c = mk_eq a b [] [] in
  if trivial c t then t
  else { t with queue = Q.insert c t.queue }

let add_neq t a b = { t with queue = Q.insert (mk_neq a b [] []) t.queue }

let solve t = discount_loop t
<|MERGE_RESOLUTION|>--- conflicted
+++ resolved
@@ -54,14 +54,6 @@
 
 (* TODO: better heuristic for clause selection. *)
 let c_leq c c' = c.size <= c'.size
-<<<<<<< HEAD
-=======
-(*
-  match c.lit, c'.lit with
-  | None, _ -> true
-  | _ -> false
-*)
->>>>>>> 52b9a625
 
 let add_acc x l = CCList.sorted_merge_uniq ~cmp:Unif.compare l [x]
 let merge_acc = CCList.sorted_merge_uniq ~cmp:Unif.compare
@@ -150,47 +142,26 @@
     | Comparison.Incomparable -> [a, Left; b, Right]
     | Comparison.Eq -> []
   in
-<<<<<<< HEAD
   {
     queue = t.queue;
     clauses = f_set c t.clauses;
-    active_index =
+    root_pos_index =
       if c.eq then
         List.fold_left (fun i (t, side) ->
             f_index t { pos = Position.Term.root; side; clause = c } i)
-          t.active_index l
+          t.root_pos_index l
       else
-        t.active_index;
+        t.root_pos_index;
+    root_neg_index =
+      if not c.eq then
+        List.fold_left (fun i (t, side) ->
+            f_index t { pos = Position.Term.root; side; clause = c } i)
+          t.root_neg_index l
+      else
+        t.root_neg_index;
     inactive_index =
-        List.fold_left (fun i (t, side) ->
-            fold_subterms f_index t side c i) t.inactive_index l;
-=======
-  let root_pos_index =
-    if c.eq then
       List.fold_left (fun i (t, side) ->
-          f_index t { pos = Position.Term.root; side; clause = c } i)
-        t.root_pos_index l
-    else
-      t.root_pos_index
-  in
-  let root_neg_index =
-    if not c.eq then
-      List.fold_left (fun i (t, side) ->
-          f_index t { pos = Position.Term.root; side; clause = c } i)
-        t.root_neg_index l
-    else
-      t.root_neg_index
-  in
-  let inactive_index = List.fold_left (fun i (t, side) ->
-      fold_subterms f_index t side c i) t.inactive_index l
-  in
-  {
-    queue = t.queue;
-    clauses = f_set c t.clauses;
-    root_pos_index;
-    root_neg_index;
-    inactive_index;
->>>>>>> 52b9a625
+          fold_subterms f_index t side c i) t.inactive_index l;
     continuation = t.continuation;
   }
 
@@ -228,6 +199,9 @@
 let valid_cl c = MS.fold (count c) true check_occ
 
 let push_cl c acc = if valid_cl c then c :: acc else acc
+
+let valid_subst s = (* Check that only meta-var of infinite multiplicity are instantiated *)
+  false
 
 (* Help functions *)
 (* ************************************************************************ *)
@@ -478,17 +452,10 @@
         let p_set, t, u = S.fold (fun p (p_set, t, queue) ->
             let p_aux = rm_clause p p_set in
             match simplify_clause p p_aux with
-<<<<<<< HEAD
             | None -> (p_set, t, queue)
             | Some p' ->
-              (p_aux, p' :: t, Q.filter (not_is_descendant p) queue)
-          ) p_set.clauses (p_set, [], u) in
-=======
-            | None -> (p_set, t, u)
-            | Some p' -> (p_aux, S.add p t,
-                          Q.filter (is_descendant p) u)
+              (p_aux, S.add p' t, Q.filter (not_is_descendant p) queue)
           ) p_set.clauses (p_set, S.empty, u) in
->>>>>>> 52b9a625
         let l = generate c p_set in
         let t = List.fold_left (fun s p -> S.add p s) t l in
         let u = S.fold (fun p acc ->
