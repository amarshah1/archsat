--- conflicted
+++ resolved
@@ -63,19 +63,16 @@
   (** Debugging sections *)
 
   type t
+  (** The type for debugging sections *)
 
-<<<<<<< HEAD
   val hash : t -> int
   val equal : t -> t -> bool
   val compare : t -> t -> int
   (** Usual functions. *)
 
-  val full_name : t -> string  (** Full path to the section *)
-=======
   val full_name : t -> string
   (** Full path to the section. *)
 
->>>>>>> 228115de
   val short_name : t -> string
   (** Short name of the section. *)
 
