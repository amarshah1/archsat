--- conflicted
+++ resolved
@@ -318,12 +318,7 @@
 (* ************************************************************************ *)
 
 let mk_pb l u v =
-<<<<<<< HEAD
-  let a = Parray.of_list (Util.list_fmap (function
-      | { Expr.formula = Expr.Equal (a, b) } -> Some (a, b) | _ -> None) l) in
-=======
-  let a = Array.of_list l in
->>>>>>> e36a3b24
+  let a = Parray.of_list l in
   {
     eqs = a;
     goal = (u, v);
@@ -340,35 +335,6 @@
 
 and apply_rrbs acc k pb =
   let (a, b) = pb.goal in
-<<<<<<< HEAD
-  match sf_set_sat (add_gt_set pb.constr a b) with
-  | [] -> begin match (sf_set_sat (add_gt_set pb.constr b a)) with
-      | [] -> apply_lrbs k pb
-      | l -> rrbs_aux k { pb with constr = l } b a
-        end
-  | l -> rrbs_aux k { pb with constr = l } a b
-
-and rrbs_aux k pb s t =
-  match pb.last_rule with
-  | LRBS -> rrbs_index k pb s t (Parray.make 1 (Parray.get pb.eqs pb.lrbs_index)) 0
-  | _ -> rrbs_index k pb s t pb.eqs 0
-
-and rrbs_index k pb s t eqs i =
-  if i >= Parray.length eqs then
-    apply_lrbs k pb
-  else begin
-    let (l, r) = Parray.get eqs i in
-    match (sf_set_sat (add_gt_set pb.constr l r)) with
-    | [] -> begin match (sf_set_sat (add_gt_set pb.constr r l)) with
-        | [] -> rrbs_index k pb s t eqs (i + 1)
-        | sat ->
-          rrbs_eq (fun () -> rrbs_index k pb s t eqs (i + 1))
-            { pb with constr = sat } s t r l (subterms s)
-      end
-    | sat ->
-      rrbs_eq (fun () -> rrbs_index k pb s t eqs (i + 1))
-        { pb with constr = sat } s t l r (subterms s)
-=======
   rrbs_aux acc (fun res ->
       rrbs_aux res (fun res ->
           apply_lrbs res k pb
@@ -381,22 +347,21 @@
   | sat ->
     let pb = { pb with constr = sat } in
     begin match pb.last_rule with
-      | LRBS -> rrbs_index acc k pb s t [| pb.eqs.(pb.lrbs_index) |] 0
+      | LRBS -> rrbs_index acc k pb s t (Parray.make 1 (Parray.get pb.eqs pb.lrbs_index)) 0 
       | _ -> rrbs_index acc k pb s t pb.eqs 0
     end
 
 and rrbs_index acc k pb s t eqs i =
-  if i >= Array.length eqs then
+  if i >= Parray.length eqs then
     apply_lrbs acc k pb
   else begin
-    let (l, r) = eqs.(i) in
+    let (l, r) = Parray.get eqs i in
     let subs = subterms s in
     rrbs_eq_pre acc (fun res ->
         rrbs_eq_pre res (fun res ->
             rrbs_index res k pb s t eqs (i + 1)
           ) pb s t r l subs
       ) pb s t l r subs
->>>>>>> e36a3b24
   end
 
 and rrbs_eq_pre acc k pb s t l r subs =
